--- conflicted
+++ resolved
@@ -23,11 +23,7 @@
   // Shark version
   val SHARK_VERSION = "0.8.0-SNAPSHOT"
 
-<<<<<<< HEAD
-  val SPARK_VERSION = "0.7.3-SNAPSHOT"
-=======
   val SPARK_VERSION = "0.8.0-SNAPSHOT"
->>>>>>> 56d3935e
 
   val SCALA_VERSION = "2.9.3"
 
@@ -36,10 +32,7 @@
   val HADOOP_VERSION = "1.0.4"
 
   // Whether to build Shark with Tachyon jar.
-<<<<<<< HEAD
   // Disabling for now becuase Hive 0.10.0 uses a newer thrift version (that conflicts with Tachyon's)
-=======
->>>>>>> 56d3935e
   val TACHYON_ENABLED = false
 
   lazy val root = Project(
@@ -97,24 +90,15 @@
     libraryDependencies ++= Seq(
       "org.spark-project" %% "spark-core" % SPARK_VERSION,
       "org.spark-project" %% "spark-repl" % SPARK_VERSION,
-<<<<<<< HEAD
-      "com.google.guava" % "guava" % "11.0.1",
+      "com.google.guava" % "guava" % "14.0.1",
       "org.apache.hadoop" % "hadoop-core" % HADOOP_VERSION excludeAll( ExclusionRule(organization = "org.codehaus.jackson") ),
-=======
-      "com.google.guava" % "guava" % "14.0.1",
-      "org.apache.hadoop" % "hadoop-core" % HADOOP_VERSION,
       // See https://code.google.com/p/guava-libraries/issues/detail?id=1095
       "com.google.code.findbugs" % "jsr305" % "1.3.+",
->>>>>>> 56d3935e
       "it.unimi.dsi" % "fastutil" % "6.4.2",
       "org.apache.zookeeper" % "zookeeper" % "3.4.5",
       "org.scalatest" %% "scalatest" % "1.9.1" % "test",
       "junit" % "junit" % "4.10" % "test",
       "com.novocode" % "junit-interface" % "0.8" % "test") ++
-<<<<<<< HEAD
-      (if (TACHYON_ENABLED) Some("org.tachyonproject" % "tachyon" % "0.2.1") else None).toSeq
-=======
       (if (TACHYON_ENABLED) Some("org.tachyonproject" % "tachyon" % "0.3.0-SNAPSHOT") else None).toSeq
->>>>>>> 56d3935e
   )
 }