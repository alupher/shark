--- conflicted
+++ resolved
@@ -92,24 +92,10 @@
       "com.google.guava" % "guava" % "11.0.1",
       "org.apache.hadoop" % "hadoop-core" % HADOOP_VERSION,
       "it.unimi.dsi" % "fastutil" % "6.4.2",
-<<<<<<< HEAD
-      "org.scalatest" %% "scalatest" % "1.6.1" % "test",
       "org.apache.zookeeper" % "zookeeper" % "3.4.5",
-      "junit" % "junit" % "4.10" % "test")
-
-  ) ++ assemblySettings ++ Seq(test in assembly := {}) ++ Seq(getClassPathTask)
-
-  // A sbt task to print out the classpath.
-  val getClasspath = TaskKey[Unit]("getclasspath")
-  val getClassPathTask = getClasspath <<= (target, fullClasspath in Runtime) map {
-    (target, cp) => println(cp.map(_.data).mkString(":"))
-  }
-=======
       "org.scalatest" %% "scalatest" % "1.9.1" % "test",
       "junit" % "junit" % "4.10" % "test",
       "com.novocode" % "junit-interface" % "0.8" % "test") ++
       (if (TACHYON_ENABLED) Some("org.tachyonproject" % "tachyon" % "0.2.1") else None).toSeq
->>>>>>> 1f690713
-
   )
 }