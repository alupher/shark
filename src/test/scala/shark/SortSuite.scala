--- conflicted
+++ resolved
@@ -53,10 +53,7 @@
     } finally {
       sc.stop()
     }
-<<<<<<< HEAD
-=======
     sc.stop()
     System.clearProperty("spark.driver.port")
->>>>>>> 99d2dd87
   }
 }