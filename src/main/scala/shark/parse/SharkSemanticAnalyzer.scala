/*
 * Copyright (C) 2012 The Regents of The University California.
 * All rights reserved.
 *
 * Licensed under the Apache License, Version 2.0 (the "License");
 * you may not use this file except in compliance with the License.
 * You may obtain a copy of the License at
 *
 *      http://www.apache.org/licenses/LICENSE-2.0
 *
 * Unless required by applicable law or agreed to in writing, software
 * distributed under the License is distributed on an "AS IS" BASIS,
 * WITHOUT WARRANTIES OR CONDITIONS OF ANY KIND, either express or implied.
 * See the License for the specific language governing permissions and
 * limitations under the License.
 */

package shark.parse

import java.lang.reflect.Method
import java.util.ArrayList
import java.util.{List => JavaList}

import scala.collection.JavaConversions._

import org.apache.hadoop.fs.Path
import org.apache.hadoop.hive.conf.HiveConf
import org.apache.hadoop.hive.metastore.api.{FieldSchema, MetaException}
import org.apache.hadoop.hive.metastore.Warehouse
import org.apache.hadoop.hive.ql.exec.{DDLTask, FetchTask, MoveTask, TaskFactory}
import org.apache.hadoop.hive.ql.exec.{FileSinkOperator => HiveFileSinkOperator}
import org.apache.hadoop.hive.ql.metadata.HiveException
import org.apache.hadoop.hive.ql.parse._
import org.apache.hadoop.hive.ql.plan._
import org.apache.hadoop.hive.ql.session.SessionState

<<<<<<< HEAD
import shark.{CachedTableRecovery, LogHelper, SharkConfVars, SharkEnv, SharkOptimizer, Utils}
import shark.execution.{HiveOperator, Operator, OperatorFactory, ReduceSinkOperator, SparkWork,
  TerminalOperator}
=======
import shark.{CachedTableRecovery, LogHelper, SharkConfVars, SharkEnv,  Utils}
import shark.execution.{HiveOperator, Operator, OperatorFactory, RDDUtils, ReduceSinkOperator,
  SparkWork, TerminalOperator}
>>>>>>> 56d3935e
import shark.memstore2.{CacheType, ColumnarSerDe, MemoryMetadataManager}

import spark.storage.StorageLevel


/**
 * Shark's version of Hive's SemanticAnalyzer. In SemanticAnalyzer,
 * genMapRedTasks() breaks the query plan down to different stages because of
 * mapreduce. We want our query plan to stay intact as a single tree. Since
 * genMapRedTasks is private, we have to overload analyzeInternal() to use our
 * own genMapRedTasks().
 */
class SharkSemanticAnalyzer(conf: HiveConf) extends SemanticAnalyzer(conf) with LogHelper {

  var _resSchema: JavaList[FieldSchema] = null

  /**
   * This is used in driver to get the result schema.
   */
  override def getResultSchema() = _resSchema

  /**
   * Override SemanticAnalyzer.analyzeInternal to handle CTAS caching.
   */
  override def analyzeInternal(ast: ASTNode): Unit = {
    reset()

    val qb = new QB(null, null, false)
    var pctx = getParseContext()
    pctx.setQB(qb)
    pctx.setParseTree(ast)
    initParseCtx(pctx)
    var child: ASTNode = ast

    logInfo("Starting Shark Semantic Analysis")

    //TODO: can probably reuse Hive code for this
    // analyze create table command
    var cacheMode = CacheType.none
    var isCTAS = false
    var shouldReset = false

    if (ast.getToken().getType() == HiveParser.TOK_CREATETABLE) {
      init()
      super.analyzeInternal(ast)
      for (ch <- ast.getChildren) {
        ch.asInstanceOf[ASTNode].getToken.getType match {
          case HiveParser.TOK_QUERY => {
            isCTAS = true
            child = ch.asInstanceOf[ASTNode]
          }
          case _ =>
            Unit
        }
      }

      // The table descriptor can be null if the CTAS has an
      // "if not exists" condition.
      val td = getParseContext.getQB.getTableDesc
      if (!isCTAS || td == null) {
        return
      } else {
        val checkTableName = SharkConfVars.getBoolVar(conf, SharkConfVars.CHECK_TABLENAME_FLAG)
        val cacheType = CacheType.fromString(td.getTblProps().get("shark.cache"))
        if (cacheType == CacheType.heap ||
          (td.getTableName.endsWith("_cached") && checkTableName)) {
          cacheMode = CacheType.heap
          td.getTblProps().put("shark.cache", cacheMode.toString)
        } else if (cacheType == CacheType.tachyon ||
          (td.getTableName.endsWith("_tachyon") && checkTableName)) {
          cacheMode = CacheType.tachyon
          td.getTblProps().put("shark.cache", cacheMode.toString)
        }

        if (CacheType.shouldCache(cacheMode)) {
          td.setSerName(classOf[ColumnarSerDe].getName)
        }

        qb.setTableDesc(td)
        shouldReset = true
      }
    } else {
      SessionState.get().setCommandType(HiveOperation.QUERY)
    }

    // Delegate create view and analyze to Hive.
    val astTokenType = ast.getToken().getType()
    if (astTokenType == HiveParser.TOK_CREATEVIEW || astTokenType == HiveParser.TOK_ANALYZE) {
      return super.analyzeInternal(ast)
    }

    // Continue analyzing from the child ASTNode.
    if (!doPhase1(child, qb, initPhase1Ctx())) {
      return
    }

    // Used to protect against recursive views in getMetaData().
    SharkSemanticAnalyzer.viewsExpandedField.set(this, new ArrayList[String]())

    logInfo("Completed phase 1 of Shark Semantic Analysis")
    getMetaData(qb)
    logInfo("Completed getting MetaData in Shark Semantic Analysis")

    // Reset makes sure we don't run the mapred jobs generated by Hive.
    if (shouldReset) reset()

    // Save the result schema derived from the sink operator produced
    // by genPlan. This has the correct column names, which clients
    // such as JDBC would prefer instead of the c0, c1 we'll end
    // up with later.
    val hiveSinkOp = genPlan(qb).asInstanceOf[org.apache.hadoop.hive.ql.exec.FileSinkOperator]

    // Use reflection to invoke convertRowSchemaToViewSchema.
    _resSchema = SharkSemanticAnalyzer.convertRowSchemaToViewSchemaMethod.invoke(
      this, pctx.getOpParseCtx.get(hiveSinkOp).getRowResolver()
      ).asInstanceOf[JavaList[FieldSchema]]

    // Run Hive optimization.
    val optm = new SharkOptimizer()
    optm.setPctx(pctx)
    optm.initialize(conf)
    pctx = optm.optimize()

    // Replace Hive physical plan with Shark plan. This needs to happen after
    // Hive optimization.
    val hiveSinkOps = SharkSemanticAnalyzer.findAllHiveFileSinkOperators(
      pctx.getTopOps().values().head)

    // TODO: clean the following code. It's too messy to understand...
    val terminalOpSeq = {
      if (qb.getParseInfo.isInsertToTable && !qb.isCTAS) {
        hiveSinkOps.map { hiveSinkOp =>
          val tableName = hiveSinkOp.asInstanceOf[HiveFileSinkOperator].getConf().getTableInfo()
            .getTableName()

          if (tableName == null || tableName == "") {
            // If table name is empty, it is an INSERT (OVERWRITE) DIRECTORY.
            OperatorFactory.createSharkFileOutputPlan(hiveSinkOp)
          } else {
            // Otherwise, check if we are inserting into a table that was cached.
            val cachedTableName = tableName.split('.')(1)
            val cachedDbName = tableName.split('.')(0)
            SharkEnv.memoryMetadataManager.get(cachedTableName) match {
              case Some(rdd) => {
                if (hiveSinkOps.size == 1) {
                  // If useUnionRDD is false, the sink op is for INSERT OVERWRITE.
<<<<<<< HEAD
                  val useUnionRDD = qb.getParseInfo.isInsertIntoTable(cachedDbName, cachedTableName)
=======
                  val useUnionRDD = qb.getParseInfo.isInsertIntoTable(cachedTableName)
                  val storageLevel = RDDUtils.getStorageLevelOfCachedTable(rdd)
>>>>>>> 56d3935e
                  OperatorFactory.createSharkMemoryStoreOutputPlan(
                    hiveSinkOp,
                    cachedTableName,
                    storageLevel,
                    _resSchema.size,                // numColumns
                    cacheMode == CacheType.tachyon, // use tachyon
                    useUnionRDD)
                } else {
                  throw new SemanticException(
                    "Shark does not support updating cached table(s) with multiple INSERTs")
                }
              }
              case None => OperatorFactory.createSharkFileOutputPlan(hiveSinkOp)
            }
          }
        }
      } else if (hiveSinkOps.size == 1) {
        // For a single output, we have the option of choosing the output
        // destination (e.g. CTAS with table property "shark.cache" = "true").
        Seq {
          if (qb.isCTAS && qb.getTableDesc != null && CacheType.shouldCache(cacheMode)) {
            val storageLevel = MemoryMetadataManager.getStorageLevelFromString(
              qb.getTableDesc().getTblProps.get("shark.cache.storageLevel"))
            qb.getTableDesc().getTblProps().put(CachedTableRecovery.QUERY_STRING, ctx.getCmd())
            OperatorFactory.createSharkMemoryStoreOutputPlan(
              hiveSinkOps.head,
              qb.getTableDesc.getTableName,
              storageLevel,
              _resSchema.size,                // numColumns
              cacheMode == CacheType.tachyon, // use tachyon
              false)
          } else if (pctx.getContext().asInstanceOf[QueryContext].useTableRddSink) {
            OperatorFactory.createSharkRddOutputPlan(hiveSinkOps.head)
          } else {
            OperatorFactory.createSharkFileOutputPlan(hiveSinkOps.head)
          }
        }

        // A hack for the query plan dashboard to get the query plan. This was
        // done for SIGMOD demo. Turn it off by default.
        //shark.dashboard.QueryPlanDashboardHandler.terminalOperator = terminalOp

      } else {
        // For non-INSERT commands, if there are multiple file outputs, we always use file outputs.
        hiveSinkOps.map(OperatorFactory.createSharkFileOutputPlan(_))
      }
    }

    SharkSemanticAnalyzer.breakHivePlanByStages(terminalOpSeq)
    genMapRedTasks(qb, pctx, terminalOpSeq)

    logInfo("Completed plan generation")
  }

  /**
   * Generate tasks for executing the query, including the SparkTask to do the
   * select, the MoveTask for updates, and the DDLTask for CTAS.
   */
  def genMapRedTasks(qb: QB, pctx: ParseContext, terminalOps: Seq[TerminalOperator]) {

    // Create the spark task.
    terminalOps.foreach { terminalOp =>
      val task = TaskFactory.get(new SparkWork(pctx, terminalOp, _resSchema), conf)
      rootTasks.add(task)
    }

    if (qb.getIsQuery) {
      // Configure FetchTask (used for fetching results to CLIDriver).
      val loadWork = getParseContext.getLoadFileWork.get(0)
      val cols = loadWork.getColumns
      val colTypes = loadWork.getColumnTypes

      val resFileFormat = HiveConf.getVar(conf, HiveConf.ConfVars.HIVEQUERYRESULTFILEFORMAT)
      val resultTab = PlanUtils.getDefaultQueryOutputTableDesc(cols, colTypes, resFileFormat)

      val fetchWork = new FetchWork(
        new Path(loadWork.getSourceDir).toString, resultTab, qb.getParseInfo.getOuterQueryLimit)

      val fetchTask = TaskFactory.get(fetchWork, conf).asInstanceOf[FetchTask]
      setFetchTask(fetchTask)

    } else {
      // Configure MoveTasks for table updates (e.g. CTAS, INSERT).
      val mvTasks = new ArrayList[MoveTask]()

      val fileWork = getParseContext.getLoadFileWork
      val tableWork = getParseContext.getLoadTableWork
      tableWork.foreach { ltd =>
        mvTasks.add(TaskFactory.get(
          new MoveWork(null, null, ltd, null, false), conf).asInstanceOf[MoveTask])
      }

      fileWork.foreach { lfd =>
        if (qb.isCTAS) {
          var location = qb.getTableDesc.getLocation
          if (location == null) {
            try {
              val dumpTable = db.newTable(qb.getTableDesc.getTableName)
              val wh = new Warehouse(conf)
              location = wh.getTablePath(db.getDatabase(dumpTable.getDbName()), dumpTable
                  .getTableName()).toString;
            } catch {
              case e: HiveException => throw new SemanticException(e)
              case e: MetaException => throw new SemanticException(e)
            }
          }
          lfd.setTargetDir(location)
        }

        mvTasks.add(TaskFactory.get(
          new MoveWork(null, null, null, lfd, false), conf).asInstanceOf[MoveTask])
      }

      // The move task depends on all root tasks. In the case of multi outputs,
      // the moves are only started once all outputs are executed.
      val hiveFileSinkOp = terminalOps.head.hiveOp
      mvTasks.foreach { moveTask =>
        rootTasks.foreach { rootTask =>
          rootTask.addDependentTask(moveTask)
        }

        // Add StatsTask's. See GenMRFileSink1.addStatsTask().
        /*
        if (conf.getBoolVar(HiveConf.ConfVars.HIVESTATSAUTOGATHER)) {
          println("Adding a StatsTask for MoveTask " + moveTask)
          //addStatsTask(fsOp, mvTask, currTask, parseCtx.getConf())
          val statsWork = new StatsWork(moveTask.getWork().getLoadTableWork())
          statsWork.setAggKey(hiveFileSinkOp.getConf().getStatsAggPrefix())
          val statsTask = TaskFactory.get(statsWork, conf)
          hiveFileSinkOp.getConf().setGatherStats(true)
          moveTask.addDependentTask(statsTask)
          statsTask.subscribeFeed(moveTask)
        }
        */
      }
    }

    // For CTAS, generate a DDL task to create the table. This task should be a
    // dependent of the main SparkTask.
    if (qb.isCTAS) {
      val crtTblDesc: CreateTableDesc = qb.getTableDesc
      crtTblDesc.validate()

      // Clear the output for CTAS since we don't need the output from the
      // mapredWork, the DDLWork at the tail of the chain will have the output.
      getOutputs.clear()

      // CTAS assumes only single output.
      val crtTblTask = TaskFactory.get(
        new DDLWork(getInputs, getOutputs, crtTblDesc),conf).asInstanceOf[DDLTask]
      rootTasks.head.addDependentTask(crtTblTask)
    }
  }
}


object SharkSemanticAnalyzer extends LogHelper {

  /**
   * The reflection object used to invoke convertRowSchemaToViewSchema.
   */
  private val convertRowSchemaToViewSchemaMethod = classOf[SemanticAnalyzer].getDeclaredMethod(
    "convertRowSchemaToViewSchema", classOf[RowResolver])
  convertRowSchemaToViewSchemaMethod.setAccessible(true)

  /**
   * The reflection object used to get a reference to SemanticAnalyzer.viewsExpanded,
   * so we can initialize it.
   */
  private val viewsExpandedField = classOf[SemanticAnalyzer].getDeclaredField("viewsExpanded")
  viewsExpandedField.setAccessible(true)

  /**
   * Given a Hive top operator (e.g. TableScanOperator), find all the file sink
   * operators (aka file output operator).
   */
  private def findAllHiveFileSinkOperators(op: HiveOperator): Seq[HiveOperator] = {
    if (op.getChildOperators() == null || op.getChildOperators().size() == 0) {
      Seq[HiveOperator](op)
    } else {
      op.getChildOperators().flatMap(findAllHiveFileSinkOperators(_)).distinct
    }
  }

  /**
   * Break the Hive operator tree into multiple stages, separated by Hive
   * ReduceSink. This is necessary because the Hive operators after ReduceSink
   * cannot be initialized using ReduceSink's output object inspector. We
   * craft the struct object inspector (that has both KEY and VALUE) in Shark
   * ReduceSinkOperator.initializeDownStreamHiveOperators().
   */
  private def breakHivePlanByStages(terminalOps: Seq[TerminalOperator]) = {
    val reduceSinks = new scala.collection.mutable.HashSet[ReduceSinkOperator]
    val queue = new scala.collection.mutable.Queue[Operator[_]]
    queue ++= terminalOps

    while (!queue.isEmpty) {
      val current = queue.dequeue()
      current match {
        case op: ReduceSinkOperator => reduceSinks += op
        case _ => Unit
      }
      // This is not optimal because operators can be added twice. But the
      // operator tree should not be too big...
      queue ++= current.parentOperators
    }

    logDebug("Found %d ReduceSinkOperator's.".format(reduceSinks.size))

    reduceSinks.foreach { op =>
      val hiveOp = op.asInstanceOf[Operator[HiveOperator]].hiveOp
      if (hiveOp.getChildOperators() != null) {
        hiveOp.getChildOperators().foreach { child =>
          logDebug("Removing child %s from %s".format(child, hiveOp))
          hiveOp.removeChild(child)
        }
      }
    }
  }
}<|MERGE_RESOLUTION|>--- conflicted
+++ resolved
@@ -34,15 +34,9 @@
 import org.apache.hadoop.hive.ql.plan._
 import org.apache.hadoop.hive.ql.session.SessionState
 
-<<<<<<< HEAD
 import shark.{CachedTableRecovery, LogHelper, SharkConfVars, SharkEnv, SharkOptimizer, Utils}
-import shark.execution.{HiveOperator, Operator, OperatorFactory, ReduceSinkOperator, SparkWork,
-  TerminalOperator}
-=======
-import shark.{CachedTableRecovery, LogHelper, SharkConfVars, SharkEnv,  Utils}
 import shark.execution.{HiveOperator, Operator, OperatorFactory, RDDUtils, ReduceSinkOperator,
   SparkWork, TerminalOperator}
->>>>>>> 56d3935e
 import shark.memstore2.{CacheType, ColumnarSerDe, MemoryMetadataManager}
 
 import spark.storage.StorageLevel
@@ -189,12 +183,8 @@
               case Some(rdd) => {
                 if (hiveSinkOps.size == 1) {
                   // If useUnionRDD is false, the sink op is for INSERT OVERWRITE.
-<<<<<<< HEAD
                   val useUnionRDD = qb.getParseInfo.isInsertIntoTable(cachedDbName, cachedTableName)
-=======
-                  val useUnionRDD = qb.getParseInfo.isInsertIntoTable(cachedTableName)
                   val storageLevel = RDDUtils.getStorageLevelOfCachedTable(rdd)
->>>>>>> 56d3935e
                   OperatorFactory.createSharkMemoryStoreOutputPlan(
                     hiveSinkOp,
                     cachedTableName,
