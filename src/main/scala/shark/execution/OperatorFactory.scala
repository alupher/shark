--- conflicted
+++ resolved
@@ -46,24 +46,17 @@
       hiveTerminalOp: HiveOperator,
       tableName: String,
       storageLevel: StorageLevel,
-<<<<<<< HEAD
-      numColumns: Int): TerminalOperator = {
+      numColumns: Int,
+      useTachyon: Boolean,
+      useUnionRDD: Boolean): TerminalOperator = {
     val sinkOp = _newOperatorInstance(
       classOf[MemoryStoreSinkOperator], hiveTerminalOp).asInstanceOf[MemoryStoreSinkOperator]
     sinkOp.tableName = tableName
     sinkOp.storageLevel = storageLevel
     sinkOp.numColumns = numColumns
+    sinkOp.useTachyon = useTachyon
+    sinkOp.useUnionRDD = useUnionRDD
     _createAndSetParents(sinkOp, hiveTerminalOp.getParentOperators).asInstanceOf[TerminalOperator]
-=======
-      useUnionRDD: Boolean): TerminalOperator = {
-    val terminalOp = _newOperatorInstance(
-      classOf[CacheSinkOperator], hiveTerminalOp).asInstanceOf[CacheSinkOperator]
-    terminalOp.tableName = tableName
-    terminalOp.storageLevel = storageLevel
-    terminalOp.useUnionRDD = useUnionRDD
-    _createAndSetParents(
-      terminalOp, hiveTerminalOp.getParentOperators).asInstanceOf[TerminalOperator]
->>>>>>> a985ab68
   }
 
   def createSharkFileOutputPlan(hiveTerminalOp: HiveOperator): TerminalOperator = {
