--- conflicted
+++ resolved
@@ -209,13 +209,11 @@
         joinValuesObjectInspectors.get(bigTableAliasByte),
         joinFilters.get(bigTableAliasByte),
         joinFilterObjectInspectors.get(bigTableAliasByte),
-<<<<<<< HEAD
-        if (filterMap == null) null else filterMap(bigTableAlias))
-=======
+        // xxx fix:
+        // if (filterMap == null) null else filterMap(bigTableAlias))
         noOuterJoin)
       val value = new Array[AnyRef](v.size)
       Range(0,v.size).foreach(i => value(i) = v(i).asInstanceOf[SerializableWritable[_]].value)
->>>>>>> 1f690713
 
       if (nullCheck && JoinUtil.joinKeyHasAnyNulls(key, nullSafes)) {
         val bufsNull = Array.fill[Seq[Array[Object]]](numTables)(Seq())
