package shark.execution

import java.util.{Date, HashMap => JHashMap}

import org.apache.hadoop.fs.{FileSystem, Path}
import org.apache.hadoop.io.Text
import org.apache.hadoop.io.BytesWritable
import org.apache.hadoop.hive.conf.HiveConf
import org.apache.hadoop.hive.ql.exec.{FileSinkOperator => HiveFileSinkOperator, JobCloseFeedBack}
import org.apache.hadoop.hive.serde2.Serializer
import org.apache.hadoop.mapred.{TaskID, TaskAttemptID, HadoopWriter}

import scala.collection.mutable.ArrayBuffer
import scala.reflect.BeanProperty

import shark.{RDDUtils, SharkConfVars, SharkEnv}
import shark.memstore._
import shark.memstore.EnhancedRDD._
import spark.{GrowableAccumulableParam, RDD, TaskContext}
import spark.SparkContext._


/**
 * File sink operator. It can accomplish one of the three things:
 * - write query output to disk
 * - cache query output
 * - return query as RDD directly (without materializing it)
 */
class TerminalOperator extends UnaryOperator[HiveFileSinkOperator] {

  // Create a local copy of hconf and hiveSinkOp so we can XML serialize it.
  @BeanProperty var localHiveOp: HiveFileSinkOperator = _
  @BeanProperty var localHconf: HiveConf = _
  @BeanProperty val now = new Date()

  override def initializeOnMaster() {
    localHconf = super.hconf
    // Set parent to null so we won't serialize the entire query plan.
    hiveOp.setParentOperators(null)
    hiveOp.setChildOperators(null)
    hiveOp.setInputObjInspectors(null)
    localHiveOp = hiveOp
  }

  override def initializeOnSlave() {
    localHiveOp.initialize(localHconf, Array(objectInspector))
  }

  override def processPartition(split: Int, iter: Iterator[_]): Iterator[_] = iter
}


class FileSinkOperator extends TerminalOperator with Serializable {

  def initializeOnSlave(context: TaskContext) {
    setConfParams(localHconf, context)
    initializeOnSlave()
  }

  def setConfParams(conf: HiveConf, context: TaskContext) {
    val jobID = context.stageId
    val splitID = context.splitId
    val jID = HadoopWriter.createJobID(now, jobID)
    val taID = new TaskAttemptID(new TaskID(jID, true, splitID), 0)
    conf.set("mapred.job.id", jID.toString)
    conf.set("mapred.tip.id", taID.getTaskID.toString)
    conf.set("mapred.task.id", taID.toString)
    conf.setBoolean("mapred.task.is.map", true)
    conf.setInt("mapred.task.partition", splitID)
  }

  override def processPartition(split: Int, iter: Iterator[_]): Iterator[_] = {
    iter.foreach { row =>
      localHiveOp.processOp(row, 0)
    }

    // Create missing parent directories so that the HiveFileSinkOperator can rename
    // temp file without complaining.

    // Two rounds of reflection are needed, since the FSPaths reference is private, and
    // the FSPaths' finalPaths reference isn't publicly accessible.
    val fspField = localHiveOp.getClass.getDeclaredField("fsp")
    fspField.setAccessible(true)
    val fileSystemPaths = fspField.get(localHiveOp).asInstanceOf[HiveFileSinkOperator#FSPaths]

    // File paths for dynamic partitioning are determined separately. See FileSinkOperator.java.
    if (fileSystemPaths != null) {
      val finalPathsField = fileSystemPaths.getClass.getDeclaredField("finalPaths")
      finalPathsField.setAccessible(true)
      val finalPaths = finalPathsField.get(fileSystemPaths).asInstanceOf[Array[Path]]

      // Get a reference to the FileSystem. No need for reflection here.
      val fileSystem = FileSystem.get(localHconf)

      for (idx <- 0 until finalPaths.length) {
        var finalPath = finalPaths(idx)
        if (finalPath == null) {
          // If a query results in no output rows, then file paths for renaming will be
          // created in localHiveOp.closeOp instead of processOp. But we need them before
          // that to check for missing parent directories.
          val createFilesMethod = localHiveOp.getClass.getDeclaredMethod(
            "createBucketFiles", classOf[HiveFileSinkOperator#FSPaths])
          createFilesMethod.setAccessible(true)
          createFilesMethod.invoke(localHiveOp, fileSystemPaths)
          finalPath = finalPaths(idx)
        }
        if (!fileSystem.exists(finalPath.getParent())) fileSystem.mkdirs(finalPath.getParent())
      }
    }

    localHiveOp.closeOp(false)
    iter
  }

  override def execute(): RDD[_] = {
    val inputRdd = if (parentOperators.size == 1) executeParents().head._2 else null
    val rddPreprocessed = preprocessRdd(inputRdd)
    rddPreprocessed.context.runJob(
      rddPreprocessed, FileSinkOperator.executeProcessFileSinkPartition(this))
    hiveOp.jobClose(localHconf, true, new JobCloseFeedBack)
    rddPreprocessed
  }
}


object FileSinkOperator {
  def executeProcessFileSinkPartition(operator: FileSinkOperator) = {
    val op = OperatorSerializationWrapper(operator)
    def writeFiles(context: TaskContext, iter: Iterator[_]): Boolean = {
      op.logDebug("Started executing mapPartitions for operator: " + op)
      op.logDebug("Input object inspectors: " + op.objectInspectors)

      op.initializeOnSlave(context)
      val newPart = op.processPartition(-1, iter)
      op.logDebug("Finished executing mapPartitions for operator: " + op)

      true
    }
    writeFiles _
  }
}


/**
 * Cache the RDD and force evaluate it (so the cache is filled).
 */
<<<<<<< HEAD
class CacheSinkOperator(
  @BeanProperty var tableName: String, @BeanProperty var collectStats: Boolean)
  extends TerminalOperator {

  // Zero-arg constructor for deserialization.
  def this() = this(null, false)

  override def execute(): RDD[_] = {
    val inputRdd = if (parentOperators.size == 1) executeParents().head._2 else null

    val statsAcc = SharkEnv.sc.accumulableCollection(ArrayBuffer[(Int, TableStats)]())
    val op = OperatorSerializationWrapper(this)

    // Serialize the RDD on all partitions before putting it into the cache.
    val rdd = inputRdd.mapPartitionsWithSplit { case(split, iter) =>
      op.initializeOnSlave()

      val serde = new ColumnarSerDe(
        if (op.collectStats) ColumnBuilderCreateFunc.uncompressedArrayFormatWithStats
        else ColumnBuilderCreateFunc.uncompressedArrayFormat)
      serde.initialize(op.hconf, op.localHiveOp.getConf.getTableInfo.getProperties())
      val rddSerialzier = new RDDSerializer.Columnar(serde)
      val iterToReturn = rddSerialzier.serialize(iter, op.objectInspector)

      if (op.collectStats)
        statsAcc += (split, serde.stats)

      iterToReturn
    }
=======
class CacheSinkOperator(@BeanProperty var tableName: String) extends TerminalOperator {

  def this() = this(null)

  override def processPartition[T](iter: Iterator[T]): Iterator[_] = {
    RDDUtils.serialize(
        iter,
        localHconf,
        localHiveOp.getConf.getTableInfo,
        objectInspector)
  }
>>>>>>> 9832e331

    // Put the RDD in cache and force evaluate it.
    val cacheKey = new CacheKey(tableName)
    SharkEnv.cache.put(cacheKey, rdd)
    rdd.foreach(_ => Unit)

    // Get the column statistics back to the cache manager.
    SharkEnv.cache.keyToStats.put(cacheKey, statsAcc.value.toMap)

    if (SharkConfVars.getBoolVar(localHconf, SharkConfVars.MAP_PRUNING_PRINT_DEBUG)) {
      statsAcc.value.foreach { case(split, tableStats) =>
        println("Split " + split)
        println(tableStats.toString)
      }
    }

    // Return the cached RDD.
    rdd
  }

  override def processPartition(split: Int, iter: Iterator[_]): Iterator[_] = {
    throw new Exception("CacheSinkOperator.processPartition() should've never been called.")
    iter
  }

  override def postprocessRdd(rdd: RDD[_]): RDD[_] = {
    throw new Exception("CacheSinkOperator.postprocessRdd() should've never been called.")
    rdd
  }
}


/**
 * Collect the output as a TableRDD.
 */
class TableRddSinkOperator extends TerminalOperator {}<|MERGE_RESOLUTION|>--- conflicted
+++ resolved
@@ -15,8 +15,8 @@
 
 import shark.{RDDUtils, SharkConfVars, SharkEnv}
 import shark.memstore._
-import shark.memstore.EnhancedRDD._
 import spark.{GrowableAccumulableParam, RDD, TaskContext}
+import spark.EnhancedRDD._
 import spark.SparkContext._
 
 
@@ -144,7 +144,6 @@
 /**
  * Cache the RDD and force evaluate it (so the cache is filled).
  */
-<<<<<<< HEAD
 class CacheSinkOperator(
   @BeanProperty var tableName: String, @BeanProperty var collectStats: Boolean)
   extends TerminalOperator {
@@ -174,19 +173,6 @@
 
       iterToReturn
     }
-=======
-class CacheSinkOperator(@BeanProperty var tableName: String) extends TerminalOperator {
-
-  def this() = this(null)
-
-  override def processPartition[T](iter: Iterator[T]): Iterator[_] = {
-    RDDUtils.serialize(
-        iter,
-        localHconf,
-        localHiveOp.getConf.getTableInfo,
-        objectInspector)
-  }
->>>>>>> 9832e331
 
     // Put the RDD in cache and force evaluate it.
     val cacheKey = new CacheKey(tableName)
