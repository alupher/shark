--- conflicted
+++ resolved
@@ -1,10 +1,6 @@
 package shark.execution
 
-<<<<<<< HEAD
-import java.util.{Date, HashMap => JHashMap}
-=======
-import java.util.{Date, HashMap => JavaHashMap}
->>>>>>> 477b62ff
+import java.util.Date
 
 import org.apache.hadoop.fs.{FileSystem, Path}
 import org.apache.hadoop.io.Text
@@ -17,16 +13,11 @@
 import scala.collection.mutable.ArrayBuffer
 import scala.reflect.BeanProperty
 
-<<<<<<< HEAD
 import shark.{RDDUtils, SharkConfVars, SharkEnv}
 import shark.memstore._
 import spark.{GrowableAccumulableParam, RDD, TaskContext}
 import spark.EnhancedRDD._
 import spark.SparkContext._
-=======
-import shark.{CacheKey, RDDUtils, SharkConfVars, SharkEnv}
-import spark.{RDD, TaskContext}
->>>>>>> 477b62ff
 
 
 /**
@@ -170,9 +161,20 @@
   @BeanProperty var tableName: String, @BeanProperty var collectStats: Boolean)
   extends TerminalOperator {
 
-<<<<<<< HEAD
+  @BeanProperty var initialColumnSize: Int = _
+
   // Zero-arg constructor for deserialization.
   def this() = this(null, false)
+
+  override def initializeOnMaster() {
+    super.initializeOnMaster()
+    initialColumnSize = SharkConfVars.getIntVar(localHconf, SharkConfVars.COLUMN_INITIALSIZE)
+  }
+
+  override def initializeOnSlave() {
+    super.initializeOnSlave()
+    localHconf.setInt(SharkConfVars.COLUMN_INITIALSIZE.varname, initialColumnSize)
+  }
 
   override def execute(): RDD[_] = {
     val inputRdd = if (parentOperators.size == 1) executeParents().head._2 else null
@@ -183,29 +185,6 @@
     // Serialize the RDD on all partitions before putting it into the cache.
     val rdd = inputRdd.mapPartitionsWithSplit { case(split, iter) =>
       op.initializeOnSlave()
-=======
-  @BeanProperty var initialColumnSize: Int = _
-
-  def this() = this(null)
-
-  override def initializeOnMaster() {
-    super.initializeOnMaster()
-    initialColumnSize = SharkConfVars.getIntVar(localHconf, SharkConfVars.COLUMN_INITIALSIZE)
-  }
-
-  override def initializeOnSlave() {
-    super.initializeOnSlave()
-    localHconf.setInt(SharkConfVars.COLUMN_INITIALSIZE.varname, initialColumnSize)
-  }
-
-  override def processPartition[T](iter: Iterator[T]): Iterator[_] = {
-    RDDUtils.serialize(
-        iter,
-        localHconf,
-        localHiveOp.getConf.getTableInfo,
-        objectInspector)
-  }
->>>>>>> 477b62ff
 
       val serde = new ColumnarSerDe(
         if (op.collectStats) ColumnBuilderCreateFunc.uncompressedArrayFormatWithStats
@@ -238,15 +217,8 @@
     rdd
   }
 
-  override def processPartition(split: Int, iter: Iterator[_]): Iterator[_] = {
-    throw new Exception("CacheSinkOperator.processPartition() should've never been called.")
-    iter
-  }
-
-  override def postprocessRdd(rdd: RDD[_]): RDD[_] = {
-    throw new Exception("CacheSinkOperator.postprocessRdd() should've never been called.")
-    rdd
-  }
+  override def processPartition(split: Int, iter: Iterator[_]): Iterator[_] =
+    throw new UnsupportedOperationException("CacheSinkOperator.processPartition()")
 }
 
 
