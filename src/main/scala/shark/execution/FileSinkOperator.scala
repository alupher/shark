--- conflicted
+++ resolved
@@ -124,16 +124,10 @@
         // If there is a limit operator, let's only run one partition at a time to avoid
         // launching too many tasks.
         val limit = op.limit
-<<<<<<< HEAD
-        var totalRows = 0
-        var nextPartition = 0
-        while (totalRows < limit) {
-=======
         val numPartitions = rdd.partitions.length
         var totalRows = 0
         var nextPartition = 0
         while (totalRows < limit && nextPartition < numPartitions) {
->>>>>>> b3da5e96
           // Run one partition and get back the number of rows processed there.
           totalRows += rdd.context.runJob(
             rdd,
