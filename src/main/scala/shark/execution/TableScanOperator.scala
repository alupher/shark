/*
 * Copyright (C) 2012 The Regents of The University California.
 * All rights reserved.
 *
 * Licensed under the Apache License, Version 2.0 (the "License");
 * you may not use this file except in compliance with the License.
 * You may obtain a copy of the License at
 *
 *      http://www.apache.org/licenses/LICENSE-2.0
 *
 * Unless required by applicable law or agreed to in writing, software
 * distributed under the License is distributed on an "AS IS" BASIS,
 * WITHOUT WARRANTIES OR CONDITIONS OF ANY KIND, either express or implied.
 * See the License for the specific language governing permissions and
 * limitations under the License.
 */

package shark.execution

import java.util.{ArrayList, Arrays}
import scala.reflect.BeanProperty
import org.apache.hadoop.mapred.{FileInputFormat, InputFormat, JobConf}
import org.apache.hadoop.hive.conf.HiveConf
import org.apache.hadoop.hive.metastore.api.Constants.META_TABLE_PARTITION_COLUMNS
import org.apache.hadoop.hive.ql.exec.{TableScanOperator => HiveTableScanOperator}
import org.apache.hadoop.hive.ql.exec.{MapSplitPruning, Utilities}
import org.apache.hadoop.hive.ql.io.HiveInputFormat
import org.apache.hadoop.hive.ql.metadata.{Partition, Table}
import org.apache.hadoop.hive.ql.plan.{PlanUtils, PartitionDesc, TableDesc}
import org.apache.hadoop.hive.serde2.objectinspector.{ObjectInspector, ObjectInspectorFactory,
  StructObjectInspector}
import org.apache.hadoop.hive.serde2.objectinspector.primitive.PrimitiveObjectInspectorFactory
import org.apache.hadoop.io.Writable

import org.apache.spark.rdd.{PartitionPruningRDD, RDD, UnionRDD}

import shark.{SharkConfVars, SharkEnv, Utils}
import shark.api.QueryExecutionException
import shark.execution.optimization.ColumnPruner
import shark.execution.serialization.{XmlSerializer, JavaSerializer}
import shark.memstore2.{CacheType, TablePartition, TablePartitionStats}
import shark.tachyon.TachyonException

<<<<<<< HEAD
import spark.RDD
import spark.rdd.{PartitionPruningRDD, UnionRDD}
import org.apache.hadoop.hive.ql.io.HiveInputFormat

/**
 * The TableScanOperator is used for scanning any type of Shark or Hive table.
 */
=======

>>>>>>> bfaf1258
class TableScanOperator extends TopOperator[HiveTableScanOperator] with HiveTopOperator {

  @transient var table: Table = _

  // Metadata for Hive-partitions (from PARTITION BY). NULL if this table isn't
  // Hive-partitioned. Reference is set in SparkTask::initializeTableScanTableDesc().
  @transient var parts: Array[Object] = _

  // PartitionDescs are used during planning in Hive. This reference to a single PartitionDesc
  // is used to initialize partition ObjectInspectors.
  // If the table is not Hive-partitioned, then this will reference a "dummy" PartitionDesc, in
  // which only the PartitionDesc's <table> class var is not NULL, that won't be used.
  // The reference is set in SparkTask::initializeTableScanTableDesc().
  // TODO (Harvey): Is it possible to only reference the Properties (might cause a
  //                serialization issue...)?
  @BeanProperty var firstConfPartDesc: PartitionDesc  = _

  @BeanProperty var tableDesc: TableDesc = _
  @BeanProperty var localHconf: HiveConf = _

  /**
   * Initialize the hive TableScanOperator. This initialization propagates
   * downstream. When all Hive TableScanOperators are initialized, the entire
   * Hive query plan operators are initialized.
   */
  override def initializeHiveTopOperator() {

    val rowObjectInspector = {
      if (parts == null) {
        val serializer = tableDesc.getDeserializerClass().newInstance()
        serializer.initialize(hconf, tableDesc.getProperties)
        serializer.getObjectInspector()
      } else {
        val partProps = firstConfPartDesc.getProperties()
        val tableDeser = firstConfPartDesc.getDeserializerClass().newInstance()
        tableDeser.initialize(hconf, partProps)
        val partCols = partProps.getProperty(META_TABLE_PARTITION_COLUMNS)
        val partNames = new ArrayList[String]
        val partObjectInspectors = new ArrayList[ObjectInspector]
        partCols.trim().split("/").foreach{ key =>
          partNames.add(key)
          partObjectInspectors.add(PrimitiveObjectInspectorFactory.javaStringObjectInspector)
        }

        // No need to lock this one (see SharkEnv.objectInspectorLock) because
        // this is called on the master only.
        val partObjectInspector = ObjectInspectorFactory.getStandardStructObjectInspector(
            partNames, partObjectInspectors)
        val oiList = Arrays.asList(
            tableDeser.getObjectInspector().asInstanceOf[StructObjectInspector],
            partObjectInspector.asInstanceOf[StructObjectInspector])
        // new oi is union of table + partition object inspectors
        ObjectInspectorFactory.getUnionStructObjectInspector(oiList)
      }
    }

    setInputObjectInspector(0, rowObjectInspector)
    super.initializeHiveTopOperator()
  }

  override def initializeOnMaster() {
    localHconf = super.hconf
  }

  override def execute(): RDD[_] = {
    assert(parentOperators.size == 0)
    val tableKey: String = tableDesc.getTableName.split('.')(1)

    // There are three places we can load the table from.
    // 1. Tachyon table
    // 2. Spark heap (block manager)
    // 3. Hive table on HDFS (or other Hadoop storage)

    val cacheMode = CacheType.fromString(
      tableDesc.getProperties().get("shark.cache").asInstanceOf[String])
    if (cacheMode == CacheType.heap) {
      // Table should be in Spark heap (block manager).
      val rdd = SharkEnv.memoryMetadataManager.get(tableKey).getOrElse {
        logError("""|Table %s not found in block manager.
                    |Are you trying to access a cached table from a Shark session other than
                    |the one in which it was created?""".stripMargin.format(tableKey))
        throw(new QueryExecutionException("Cached table not found"))
      }
      logInfo("Loading table " + tableKey + " from Spark block manager")
      createPrunedRdd(tableKey, rdd)
    } else if (cacheMode == CacheType.tachyon) {
      // Table is in Tachyon.
      if (!SharkEnv.tachyonUtil.tableExists(tableKey)) {
        throw new TachyonException("Table " + tableKey + " does not exist in Tachyon")
      }
      logInfo("Loading table " + tableKey + " from Tachyon.")

      var indexToStats: collection.Map[Int, TablePartitionStats] =
        SharkEnv.memoryMetadataManager.getStats(tableKey).getOrElse(null)

      if (indexToStats == null) {
        val statsByteBuffer = SharkEnv.tachyonUtil.getTableMetadata(tableKey)
        indexToStats = JavaSerializer.deserialize[collection.Map[Int, TablePartitionStats]](
          statsByteBuffer.array())
        logInfo("Loading table " + tableKey + " stats from Tachyon.")
        SharkEnv.memoryMetadataManager.putStats(tableKey, indexToStats)
      }
      createPrunedRdd(tableKey, SharkEnv.tachyonUtil.createRDD(tableKey))
    } else {
      // Table is a Hive table on HDFS (or other Hadoop storage).
      super.execute()
    }
  }

  private def createPrunedRdd(tableKey: String, rdd: RDD[_]): RDD[_] = {
    // Stats used for map pruning.
    val indexToStats: collection.Map[Int, TablePartitionStats] =
      SharkEnv.memoryMetadataManager.getStats(tableKey).get

    // Run map pruning if the flag is set, there exists a filter predicate on
    // the input table and we have statistics on the table.
    val columnsUsed = new ColumnPruner(this, table).columnsUsed
    SharkEnv.tachyonUtil.pushDownColumnPruning(rdd, columnsUsed)

    val prunedRdd: RDD[_] =
      if (SharkConfVars.getBoolVar(localHconf, SharkConfVars.MAP_PRUNING) &&
          childOperators(0).isInstanceOf[FilterOperator] &&
          indexToStats.size == rdd.partitions.size) {

        val startTime = System.currentTimeMillis
        val printPruneDebug = SharkConfVars.getBoolVar(
          localHconf, SharkConfVars.MAP_PRUNING_PRINT_DEBUG)

        // Must initialize the condition evaluator in FilterOperator to get the
        // udfs and object inspectors set.
        val filterOp = childOperators(0).asInstanceOf[FilterOperator]
        filterOp.initializeOnSlave()

        def prunePartitionFunc(index: Int): Boolean = {
          if (printPruneDebug) {
            logInfo("\nPartition " + index + "\n" + indexToStats(index))
          }
          // Only test for pruning if we have stats on the column.
          val partitionStats = indexToStats(index)
          if (partitionStats != null && partitionStats.stats != null) {
            MapSplitPruning.test(partitionStats, filterOp.conditionEvaluator)
          } else {
            true
          }
        }

        // Do the pruning.
        val prunedRdd = PartitionPruningRDD.create(rdd, prunePartitionFunc)
        val timeTaken = System.currentTimeMillis - startTime
        logInfo("Map pruning %d partitions into %s partitions took %d ms".format(
            rdd.partitions.size, prunedRdd.partitions.size, timeTaken))
        prunedRdd
      } else {
        rdd
      }

    prunedRdd.mapPartitions { iter =>
      if (iter.hasNext) {
        val tablePartition = iter.next.asInstanceOf[TablePartition]
        tablePartition.prunedIterator(columnsUsed)
        //tablePartition.iterator
      } else {
        Iterator()
      }
    }
  }

  /**
   * Create a RDD representing the table (with or without partitions).
   */
  override def preprocessRdd(rdd: RDD[_]): RDD[_] = {
    if (table.isPartitioned) {
      logInfo("Making %d Hive partitions".format(parts.size))
      makePartitionRDD(rdd)
    } else {
      val tablePath = table.getPath.toString
      val ifc = table.getInputFormatClass
          .asInstanceOf[java.lang.Class[InputFormat[Writable, Writable]]]
      logInfo("Table input: %s".format(tablePath))
      createHadoopRdd(tablePath, ifc)
    }
  }

  override def processPartition(index: Int, iter: Iterator[_]): Iterator[_] = {
    val deserializer = tableDesc.getDeserializerClass().newInstance()
    deserializer.initialize(localHconf, tableDesc.getProperties)
    iter.map { value =>
      value match {
        case rowWithPart: Array[Object] => rowWithPart
        case v: Writable => deserializer.deserialize(v)
        case _ => throw new RuntimeException("Failed to match " + value.toString)
      }
    }
  }

  /**
   * Create an RDD for every partition column specified in the query. Note that
   * in on-disk Hive tables, a separate data directory is created for each partition
   * based on partitioning keys specified using 'PARTITION BY'.
   */
  private def makePartitionRDD[T](rdd: RDD[T]): RDD[_] = {
    val partitions = parts
    val rdds = new Array[RDD[Any]](partitions.size)

    var i = 0
    partitions.foreach { part =>
      val partition = part.asInstanceOf[Partition]
      val partDesc = Utilities.getPartitionDesc(partition)
      val tablePath = partition.getPartitionPath.toString

      val ifc = partition.getInputFormatClass
        .asInstanceOf[java.lang.Class[InputFormat[Writable, Writable]]]
      val parts = createHadoopRdd(tablePath, ifc)

      val serializedHconf = XmlSerializer.serialize(localHconf, localHconf)
      val partRDD = parts.mapPartitions { iter =>
        val hconf = XmlSerializer.deserialize(serializedHconf).asInstanceOf[HiveConf]
        val deserializer = partDesc.getDeserializerClass().newInstance()
        deserializer.initialize(hconf, partDesc.getProperties())

        // Get partition field info
        val partSpec = partDesc.getPartSpec()
        val partProps = partDesc.getProperties()

        val partCols = partProps.getProperty(META_TABLE_PARTITION_COLUMNS)
        // Partitioning keys are delimited by "/"
        val partKeys = partCols.trim().split("/")
        // partValues[i] contains the value for the partitioning key at partKeys[i].
        val partValues = new ArrayList[String]
        partKeys.foreach { key =>
          if (partSpec == null) {
            partValues.add(new String)
          } else {
            partValues.add(new String(partSpec.get(key)))
          }
        }

        val rowWithPartArr = new Array[Object](2)
        // Map each tuple to a row object
        iter.map { value =>
          val deserializedRow = deserializer.deserialize(value) // LazyStruct
          rowWithPartArr.update(0, deserializedRow)
          rowWithPartArr.update(1, partValues)
          rowWithPartArr.asInstanceOf[Object]
        }
      }
      rdds(i) = partRDD.asInstanceOf[RDD[Any]]
      i += 1
    }
    // Even if we don't use any partitions, we still need an empty RDD
    if (rdds.size == 0) {
      SharkEnv.sc.makeRDD(Seq[Object]())
    } else {
      new UnionRDD(rdds(0).context, rdds)
    }
  }

  private def createHadoopRdd(path: String, ifc: Class[InputFormat[Writable, Writable]])
  : RDD[Writable] = {
    val conf = new JobConf(localHconf)
    if (tableDesc != null) {
      Utilities.copyTableJobPropertiesToConf(tableDesc, conf)
    }
    new HiveInputFormat() {
      def doPushFilters() {
        pushFilters(conf, hiveOp)
      }
    }.doPushFilters()
    FileInputFormat.setInputPaths(conf, path)
    val bufferSize = System.getProperty("spark.buffer.size", "65536")
    conf.set("io.file.buffer.size", bufferSize)

    // Set s3/s3n credentials. Setting them in conf ensures the settings propagate
    // from Spark's master all the way to Spark's slaves.
    var s3varsSet = false
    val s3vars = Seq("fs.s3n.awsAccessKeyId", "fs.s3n.awsSecretAccessKey",
      "fs.s3.awsAccessKeyId", "fs.s3.awsSecretAccessKey").foreach { variableName =>
      if (localHconf.get(variableName) != null) {
        s3varsSet = true
        conf.set(variableName, localHconf.get(variableName))
      }
    }

    // If none of the s3 credentials are set in Hive conf, try use the environmental
    // variables for credentials.
    if (!s3varsSet) {
      Utils.setAwsCredentials(conf)
    }

    // Choose the minimum number of splits. If mapred.map.tasks is set, use that unless
    // it is smaller than what Spark suggests.
    val minSplits = math.max(localHconf.getInt("mapred.map.tasks", 1), SharkEnv.sc.defaultMinSplits)
    val rdd = SharkEnv.sc.hadoopRDD(conf, ifc, classOf[Writable], classOf[Writable], minSplits)

    // Only take the value (skip the key) because Hive works only with values.
    rdd.map(_._2)
  }
}<|MERGE_RESOLUTION|>--- conflicted
+++ resolved
@@ -41,17 +41,10 @@
 import shark.memstore2.{CacheType, TablePartition, TablePartitionStats}
 import shark.tachyon.TachyonException
 
-<<<<<<< HEAD
-import spark.RDD
-import spark.rdd.{PartitionPruningRDD, UnionRDD}
-import org.apache.hadoop.hive.ql.io.HiveInputFormat
 
 /**
  * The TableScanOperator is used for scanning any type of Shark or Hive table.
  */
-=======
-
->>>>>>> bfaf1258
 class TableScanOperator extends TopOperator[HiveTableScanOperator] with HiveTopOperator {
 
   @transient var table: Table = _
