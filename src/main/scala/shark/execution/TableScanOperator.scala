/*
 * Copyright (C) 2012 The Regents of The University California.
 * All rights reserved.
 *
 * Licensed under the Apache License, Version 2.0 (the "License");
 * you may not use this file except in compliance with the License.
 * You may obtain a copy of the License at
 *
 *      http://www.apache.org/licenses/LICENSE-2.0
 *
 * Unless required by applicable law or agreed to in writing, software
 * distributed under the License is distributed on an "AS IS" BASIS,
 * WITHOUT WARRANTIES OR CONDITIONS OF ANY KIND, either express or implied.
 * See the License for the specific language governing permissions and
 * limitations under the License.
 */

package shark.execution

import java.util.{ArrayList, Arrays}
import scala.reflect.BeanProperty
import org.apache.hadoop.mapred.{FileInputFormat, InputFormat, JobConf}
import org.apache.hadoop.hive.conf.HiveConf
import org.apache.hadoop.hive.metastore.api.hive_metastoreConstants.META_TABLE_PARTITION_COLUMNS
import org.apache.hadoop.hive.ql.exec.{TableScanOperator => HiveTableScanOperator}
import org.apache.hadoop.hive.ql.exec.{MapSplitPruning, Utilities}
import org.apache.hadoop.hive.ql.io.HiveInputFormat
import org.apache.hadoop.hive.ql.metadata.{Partition, Table}
import org.apache.hadoop.hive.ql.plan.{PlanUtils, PartitionDesc, TableDesc}
import org.apache.hadoop.hive.serde2.Serializer
import org.apache.hadoop.hive.serde2.`lazy`.LazyStruct
import org.apache.hadoop.hive.serde2.objectinspector.{ObjectInspector, ObjectInspectorConverters, 
  ObjectInspectorFactory, StructObjectInspector}
import org.apache.hadoop.hive.serde2.objectinspector.ObjectInspectorConverters.Converter
import org.apache.hadoop.hive.serde2.objectinspector.primitive.PrimitiveObjectInspectorFactory
import org.apache.hadoop.io.Writable

import org.apache.spark.rdd.{PartitionPruningRDD, RDD, UnionRDD}

import shark.{SharkConfVars, SharkEnv, Utils}
import shark.api.QueryExecutionException
import shark.execution.optimization.ColumnPruner
import shark.execution.serialization.{XmlSerializer, JavaSerializer}
import shark.memstore2.{CacheType, TablePartition, TablePartitionStats}
import shark.tachyon.TachyonException


/**
 * The TableScanOperator is used for scanning any type of Shark or Hive table.
 */
class TableScanOperator extends TopOperator[HiveTableScanOperator] with HiveTopOperator {

  @transient var table: Table = _
<<<<<<< HEAD
=======

  // Metadata for Hive-partitions (i.e if the table was created from PARTITION BY). NULL if this
  // table isn't Hive-partitioned. Set in SparkTask::initializeTableScanTableDesc().
>>>>>>> 1a7fc188
  @transient var parts: Array[Object] = _

  // PartitionDescs are used during planning in Hive. This reference to a single PartitionDesc
  // is used to initialize partition ObjectInspectors.
  // If the table is not Hive-partitioned, then 'firstConfPartDesc' won't be used. The value is not
  // NULL, but rather a reference to a "dummy" PartitionDesc, in which only the PartitionDesc's
  // 'table' is not NULL.
  // Set in SparkTask::initializeTableScanTableDesc().
  @BeanProperty var firstConfPartDesc: PartitionDesc  = _

  @BeanProperty var tableDesc: TableDesc = _
  @BeanProperty var localHconf: HiveConf = _

  /**
   * Initialize the hive TableScanOperator. This initialization propagates
   * downstream. When all Hive TableScanOperators are initialized, the entire
   * Hive query plan operators are initialized.
   */
  override def initializeHiveTopOperator() {

    val rowObjectInspector = {
      if (parts == null) {
        val serializer = tableDesc.getDeserializerClass().newInstance()
        serializer.initialize(hconf, tableDesc.getProperties)
        serializer.getObjectInspector()
      } else {
        val partProps = firstConfPartDesc.getProperties()
        val tableDesc = firstConfPartDesc.getTableDesc()
        val tableSerde = tableDesc.getDeserializerClass().newInstance()
        tableSerde.initialize(hconf, tableDesc.getProperties())

        // Get table and partition object inspectors
        val partCols = partProps.getProperty(META_TABLE_PARTITION_COLUMNS)
        val partNames = new ArrayList[String]
        val partObjectInspectors = new ArrayList[ObjectInspector]
        partCols.trim().split("/").foreach{ key =>
          partNames.add(key)
          partObjectInspectors.add(PrimitiveObjectInspectorFactory.javaStringObjectInspector)
        }

        // No need to lock this one (see SharkEnv.objectInspectorLock) because
        // this is called on the master only.
        val partObjectInspector = ObjectInspectorFactory.getStandardStructObjectInspector(
            partNames, partObjectInspectors)
            
        val oiList = Arrays.asList(
        	tableSerde.getObjectInspector().asInstanceOf[StructObjectInspector],
            partObjectInspector.asInstanceOf[StructObjectInspector])

        // Union of both the table and partition OIs
        ObjectInspectorFactory.getUnionStructObjectInspector(oiList)
      }
    }

    setInputObjectInspector(0, rowObjectInspector)
    super.initializeHiveTopOperator()
  }

  override def initializeOnMaster() {
    localHconf = super.hconf
  }

  override def execute(): RDD[_] = {
    assert(parentOperators.size == 0)
    val tableKey: String = tableDesc.getTableName.split('.')(1)

    // There are three places we can load the table from.
    // 1. Tachyon table
    // 2. Spark heap (block manager)
    // 3. Hive table on HDFS (or other Hadoop storage)

    val cacheMode = CacheType.fromString(
      tableDesc.getProperties().get("shark.cache").asInstanceOf[String])
    if (cacheMode == CacheType.heap) {
      // Table should be in Spark heap (block manager).
      val rdd = SharkEnv.memoryMetadataManager.get(tableKey).getOrElse {
        logError("""|Table %s not found in block manager.
                    |Are you trying to access a cached table from a Shark session other than
                    |the one in which it was created?""".stripMargin.format(tableKey))
        throw(new QueryExecutionException("Cached table not found"))
      }
      logInfo("Loading table " + tableKey + " from Spark block manager")
      createPrunedRdd(tableKey, rdd)
    } else if (cacheMode == CacheType.tachyon) {
      // Table is in Tachyon.
      if (!SharkEnv.tachyonUtil.tableExists(tableKey)) {
        throw new TachyonException("Table " + tableKey + " does not exist in Tachyon")
      }
      logInfo("Loading table " + tableKey + " from Tachyon.")

      var indexToStats: collection.Map[Int, TablePartitionStats] =
        SharkEnv.memoryMetadataManager.getStats(tableKey).getOrElse(null)

      if (indexToStats == null) {
        val statsByteBuffer = SharkEnv.tachyonUtil.getTableMetadata(tableKey)
        indexToStats = JavaSerializer.deserialize[collection.Map[Int, TablePartitionStats]](
          statsByteBuffer.array())
        logInfo("Loading table " + tableKey + " stats from Tachyon.")
        SharkEnv.memoryMetadataManager.putStats(tableKey, indexToStats)
      }
      createPrunedRdd(tableKey, SharkEnv.tachyonUtil.createRDD(tableKey))
    } else {
      // Table is a Hive table on HDFS (or other Hadoop storage).
      super.execute()
    }
  }

  private def createPrunedRdd(tableKey: String, rdd: RDD[_]): RDD[_] = {
    // Stats used for map pruning.
    val indexToStats: collection.Map[Int, TablePartitionStats] =
      SharkEnv.memoryMetadataManager.getStats(tableKey).get

    // Run map pruning if the flag is set, there exists a filter predicate on
    // the input table and we have statistics on the table.
    val columnsUsed = new ColumnPruner(this, table).columnsUsed
    SharkEnv.tachyonUtil.pushDownColumnPruning(rdd, columnsUsed)

    val prunedRdd: RDD[_] =
      if (SharkConfVars.getBoolVar(localHconf, SharkConfVars.MAP_PRUNING) &&
          childOperators(0).isInstanceOf[FilterOperator] &&
          indexToStats.size == rdd.partitions.size) {

        val startTime = System.currentTimeMillis
        val printPruneDebug = SharkConfVars.getBoolVar(
          localHconf, SharkConfVars.MAP_PRUNING_PRINT_DEBUG)

        // Must initialize the condition evaluator in FilterOperator to get the
        // udfs and object inspectors set.
        val filterOp = childOperators(0).asInstanceOf[FilterOperator]
        filterOp.initializeOnSlave()

        def prunePartitionFunc(index: Int): Boolean = {
          if (printPruneDebug) {
            logInfo("\nPartition " + index + "\n" + indexToStats(index))
          }
          // Only test for pruning if we have stats on the column.
          val partitionStats = indexToStats(index)
          if (partitionStats != null && partitionStats.stats != null) {
            MapSplitPruning.test(partitionStats, filterOp.conditionEvaluator)
          } else {
            true
          }
        }

        // Do the pruning.
        val prunedRdd = PartitionPruningRDD.create(rdd, prunePartitionFunc)
        val timeTaken = System.currentTimeMillis - startTime
        logInfo("Map pruning %d partitions into %s partitions took %d ms".format(
            rdd.partitions.size, prunedRdd.partitions.size, timeTaken))
        prunedRdd
      } else {
        rdd
      }

    prunedRdd.mapPartitions { iter =>
      if (iter.hasNext) {
        val tablePartition = iter.next.asInstanceOf[TablePartition]
        tablePartition.prunedIterator(columnsUsed)
        //tablePartition.iterator
      } else {
        Iterator()
      }
    }
  }

  /**
   * Create a RDD representing the table (with or without partitions).
   */
  override def preprocessRdd(rdd: RDD[_]): RDD[_] = {
    if (table.isPartitioned) {
      logInfo("Making %d Hive partitions".format(parts.size))
      makePartitionRDD(rdd)
    } else {
      val tablePath = table.getPath.toString
      val ifc = table.getInputFormatClass
          .asInstanceOf[java.lang.Class[InputFormat[Writable, Writable]]]
      logInfo("Table input: %s".format(tablePath))
      createHadoopRdd(tablePath, ifc)
    }
  }

  override def processPartition(index: Int, iter: Iterator[_]): Iterator[_] = {
    val deserializer = tableDesc.getDeserializerClass().newInstance()
    deserializer.initialize(localHconf, tableDesc.getProperties)
    iter.map { value =>
      value match {
        case rowWithPart: Array[Object] => rowWithPart
        case v: Writable => deserializer.deserialize(v)
        case _ => throw new RuntimeException("Failed to match " + value.toString)
      }
    }
  }

  /**
   * Create an RDD for every partition column specified in the query. Note that for on-disk Hive
   * tables, a data directory is created for each partition corresponding to keys specified using
   * 'PARTITION BY'.
   */
  private def makePartitionRDD[T](rdd: RDD[T]): RDD[_] = {
    val partitions = parts
    val rdds = new Array[RDD[Any]](partitions.size)

    var i = 0
    partitions.foreach { part =>
      val partition = part.asInstanceOf[Partition]
      val partDesc = Utilities.getPartitionDesc(partition)
      val tableDesc = partDesc.getTableDesc()
      val partProps = partDesc.getProperties()

      val ifc = partition.getInputFormatClass
        .asInstanceOf[java.lang.Class[InputFormat[Writable, Writable]]]
      val parts = createHadoopRdd(partition.getPartitionPath.toString, ifc)

      val serializedHconf = XmlSerializer.serialize(localHconf, localHconf)
      val partRDD = parts.mapPartitions { iter =>
        val hconf = XmlSerializer.deserialize(serializedHconf).asInstanceOf[HiveConf]

        // Get partition field info
        val partSpec = partDesc.getPartSpec()

        val partCols = partProps.getProperty(META_TABLE_PARTITION_COLUMNS)
        // Partitioning keys are delimited by "/"
        val partKeys = partCols.trim().split("/")
        // 'partValues[i]' contains the value for the partitioning key at 'partKeys[i]'.
        val partValues = new ArrayList[String]
        partKeys.foreach { key =>
          if (partSpec == null) {
            partValues.add(new String)
          } else {
            partValues.add(new String(partSpec.get(key)))
          }
        }

        val partSerde = partDesc.getDeserializerClass().newInstance()
        val tableSerde = tableDesc.getDeserializerClass().newInstance()
        partSerde.initialize(hconf, partProps)
        tableSerde.initialize(hconf, tableDesc.getProperties())

        // Table OI may not be of same type as partition OI
        val tblConvertedOI = ObjectInspectorConverters.getConvertedOI(
          partSerde.getObjectInspector(), tableSerde.getObjectInspector())
        .asInstanceOf[StructObjectInspector]

        val partTblObjectInspectorConverter = ObjectInspectorConverters.getConverter(
          partSerde.getObjectInspector(), tblConvertedOI);
 
        // Deserialize each row
        val rowWithPartArr = new Array[Object](2)
        // Map each tuple to a row object
        iter.map { value =>
          val deserializedRow = {

            // If partition schema does not match table schema, update the row to match
            val convertedRow = partTblObjectInspectorConverter.convert(partSerde.deserialize(value))

            // If conversion was performed, convertedRow will be a standard Object, but if 
            // conversion wasn't necessary, it will still be lazy. We can't have both across 
            // partitions, so we serialize and deserialize again to make it lazy. 
            convertedRow match {
              case _: LazyStruct => convertedRow
              case _ => tableSerde.deserialize(
                          tableSerde.asInstanceOf[Serializer].serialize(
                            convertedRow, tblConvertedOI))
            }
          }

          rowWithPartArr.update(0, deserializedRow)
          rowWithPartArr.update(1, partValues)
          rowWithPartArr.asInstanceOf[Object]
        }
      }
      rdds(i) = partRDD.asInstanceOf[RDD[Any]]
      i += 1
    }

    // Even if we don't use any partitions, we still need an empty RDD
    if (rdds.size == 0) {
      SharkEnv.sc.makeRDD(Seq[Object]())
    } else {
      new UnionRDD(rdds(0).context, rdds)
    }
  }

  private def createHadoopRdd(path: String, ifc: Class[InputFormat[Writable, Writable]])
  : RDD[Writable] = {
    val conf = new JobConf(localHconf)
    if (tableDesc != null) {
      Utilities.copyTableJobPropertiesToConf(tableDesc, conf)
    }
    new HiveInputFormat() {
      def doPushFilters() {
        HiveInputFormat.pushFilters(conf, hiveOp)
      }
    }.doPushFilters()
    FileInputFormat.setInputPaths(conf, path)
    val bufferSize = System.getProperty("spark.buffer.size", "65536")
    conf.set("io.file.buffer.size", bufferSize)

    // Set s3/s3n credentials. Setting them in conf ensures the settings propagate
    // from Spark's master all the way to Spark's slaves.
    var s3varsSet = false
    val s3vars = Seq("fs.s3n.awsAccessKeyId", "fs.s3n.awsSecretAccessKey",
      "fs.s3.awsAccessKeyId", "fs.s3.awsSecretAccessKey").foreach { variableName =>
      if (localHconf.get(variableName) != null) {
        s3varsSet = true
        conf.set(variableName, localHconf.get(variableName))
      }
    }

    // If none of the s3 credentials are set in Hive conf, try use the environmental
    // variables for credentials.
    if (!s3varsSet) {
      Utils.setAwsCredentials(conf)
    }

    // Choose the minimum number of splits. If mapred.map.tasks is set, use that unless
    // it is smaller than what Spark suggests.
    val minSplits = math.max(localHconf.getInt("mapred.map.tasks", 1), SharkEnv.sc.defaultMinSplits)
    val rdd = SharkEnv.sc.hadoopRDD(conf, ifc, classOf[Writable], classOf[Writable], minSplits)

    // Only take the value (skip the key) because Hive works only with values.
    rdd.map(_._2)
  }
}<|MERGE_RESOLUTION|>--- conflicted
+++ resolved
@@ -51,12 +51,9 @@
 class TableScanOperator extends TopOperator[HiveTableScanOperator] with HiveTopOperator {
 
   @transient var table: Table = _
-<<<<<<< HEAD
-=======
 
   // Metadata for Hive-partitions (i.e if the table was created from PARTITION BY). NULL if this
   // table isn't Hive-partitioned. Set in SparkTask::initializeTableScanTableDesc().
->>>>>>> 1a7fc188
   @transient var parts: Array[Object] = _
 
   // PartitionDescs are used during planning in Hive. This reference to a single PartitionDesc
