package org.apache.hadoop.hive.ql.exec

import java.util.{ArrayList, HashMap => JHashMap}

import org.apache.hadoop.hive.conf.HiveConf
import org.apache.hadoop.hive.ql.exec.{GroupByOperator => HiveGroupByOperator}
import org.apache.hadoop.hive.ql.plan.{AggregationDesc, ExprNodeDesc, ExprNodeColumnDesc, GroupByDesc}
import org.apache.hadoop.hive.ql.udf.generic.GenericUDAFEvaluator
import org.apache.hadoop.hive.ql.udf.generic.GenericUDAFEvaluator.AggregationBuffer
import org.apache.hadoop.hive.serde2.objectinspector.{ObjectInspector, ObjectInspectorFactory,
    ObjectInspectorUtils, StandardStructObjectInspector, StructObjectInspector}
import org.apache.hadoop.hive.serde2.objectinspector.ObjectInspectorUtils.ObjectInspectorCopyOption

import scala.collection.JavaConversions._
import scala.reflect.BeanProperty

import shark.SharkEnv
import shark.execution.UnaryOperator
import spark.RDD
import spark.SparkContext._


/**
 * The pre-shuffle group by operator responsible for map side aggregations.
 */
class GroupByPreShuffleOperator extends UnaryOperator[HiveGroupByOperator] {

  @BeanProperty var conf: GroupByDesc = _
  @BeanProperty var minReductionHashAggr: Float = _
  @BeanProperty var numRowsCompareHashAggr: Int = _

  @transient var keyFactory: KeyWrapperFactory = _
  @transient var rowInspector: ObjectInspector = _

  // The aggregation functions.
  @transient var aggregationEvals: Array[GenericUDAFEvaluator] = _

  // Key fields to be grouped.
  @transient var keyFields: Array[ExprNodeEvaluator] = _
  // A struct object inspector composing of all the fields.
  @transient var keyObjectInspector: StructObjectInspector = _

  @transient var aggregationParameterFields: Array[Array[ExprNodeEvaluator]] = _
  @transient var aggregationParameterObjectInspectors: Array[Array[ObjectInspector]] = _
  @transient var aggregationIsDistinct: Array[Boolean] = _

  override def initializeOnMaster() {
    conf = hiveOp.getConf()
    minReductionHashAggr = hconf.get(HiveConf.ConfVars.HIVEMAPAGGRHASHMINREDUCTION.varname).toFloat
    numRowsCompareHashAggr = hconf.get(HiveConf.ConfVars.HIVEGROUPBYMAPINTERVAL.varname).toInt
  }

  override def initializeOnSlave() {
    aggregationEvals = conf.getAggregators.map(_.getGenericUDAFEvaluator).toArray
    aggregationIsDistinct = conf.getAggregators.map(_.getDistinct).toArray
    rowInspector = objectInspector.asInstanceOf[StructObjectInspector]
    keyFields = conf.getKeys().map(k => ExprNodeEvaluatorFactory.get(k)).toArray
    val keyObjectInspectors: Array[ObjectInspector] = keyFields.map(k => k.initialize(rowInspector))
    val currentKeyObjectInspectors = SharkEnv.objectInspectorLock.synchronized {
      keyObjectInspectors.map { k =>
        ObjectInspectorUtils.getStandardObjectInspector(k, ObjectInspectorCopyOption.WRITABLE)
      }
    }

    aggregationParameterFields = conf.getAggregators.toArray.map { aggr =>
      aggr.asInstanceOf[AggregationDesc].getParameters.toArray.map { param =>
        ExprNodeEvaluatorFactory.get(param.asInstanceOf[ExprNodeDesc])
      }
    }
    aggregationParameterObjectInspectors = aggregationParameterFields.map { aggr =>
      aggr.map { param => param.initialize(rowInspector) }
    }

    val aggObjInspectors = aggregationEvals.zipWithIndex.map { pair =>
      pair._1.init(conf.getAggregators.get(pair._2).getMode,
        aggregationParameterObjectInspectors(pair._2))
    }

    val keyFieldNames = conf.getOutputColumnNames.slice(0, keyFields.length)
    val totalFields = keyFields.length + aggregationEvals.length
    val keyois = new ArrayList[ObjectInspector](totalFields)
    keyObjectInspectors.foreach(keyois.add(_))

    keyObjectInspector = SharkEnv.objectInspectorLock.synchronized {
      ObjectInspectorFactory.getStandardStructObjectInspector(keyFieldNames, keyois)
    }

    keyFactory = new KeyWrapperFactory(keyFields, keyObjectInspectors, currentKeyObjectInspectors)
  }

  override def processPartition(split: Int, iter: Iterator[_]) = {
    logInfo("Running Pre-Shuffle Group-By")
    var numRowsInput = 0
    var numRowsHashTbl = 0
    var useHashAggr = true

    // Do aggregation on map side using hashAggregations hash table.
    val hashAggregations = new JHashMap[KeyWrapper, Array[AggregationBuffer]]()

    val newKeys: KeyWrapper = keyFactory.getKeyWrapper()

    while (iter.hasNext() && useHashAggr) {
      val row = iter.next().asInstanceOf[AnyRef]
      numRowsInput += 1

      newKeys.getNewKey(row, rowInspector)
      newKeys.setHashKey()

      var aggs = hashAggregations.get(newKeys)
      var isNewKey = false
      if (aggs == null) {
        isNewKey = true
        val newKeyProber = newKeys.copyKey()
        aggs = newAggregations()
        hashAggregations.put(newKeyProber, aggs)
        numRowsHashTbl += 1
      }
      aggregate(row, aggs, isNewKey)

      // Disable partial hash-based aggregation if desired minimum reduction is 
      // not observed after initial interval.
      if (numRowsInput == numRowsCompareHashAggr) {
        if (numRowsHashTbl > numRowsInput * minReductionHashAggr) {
          useHashAggr = false
          logInfo("Mapside hash aggregation disabled")
        } else {
          logInfo("Mapside hash aggregation enabled")
        }
        logInfo("#hash table="+numRowsHashTbl+" #rows="+
          numRowsInput+" reduction="+numRowsHashTbl.toFloat/numRowsInput+
          " minReduction="+minReductionHashAggr)
      }
    }

    // Generate an iterator for the aggregation output from hashAggregations.
    val outputCache = new Array[Object](keyFields.length + aggregationEvals.length)
    hashAggregations.toIterator.map { case(key, aggrs) =>
      val keyArr = key.getKeyArray()
      var i = 0
      while (i < keyArr.length) {
        outputCache(i) = keyArr(i)
        i += 1
      }
      i = 0
      while (i < aggrs.length) {
        outputCache(i + keyArr.length) = aggregationEvals(i).evaluate(aggrs(i))
        i += 1
      }
      outputCache
    } ++ 
    // Concatenate with iterator for remaining rows not in hashAggregations.
    iter.map { case row: AnyRef => 
      newKeys.getNewKey(row, rowInspector)
      val newAggrKey = newKeys.copyKey()
      val aggrs = newAggregations()
      aggregate(row, aggrs, true)
      val keyArr = newAggrKey.getKeyArray()
      var i = 0
      while (i < keyArr.length) {
        outputCache(i) = keyArr(i)
        i += 1
      }
      i = 0 
      while (i < aggrs.length) {
        outputCache(i + keyArr.length) = aggregationEvals(i).evaluate(aggrs(i))
        i += 1
      }
      outputCache
    }
  }

  protected def aggregate(row: AnyRef, aggregations: Array[AggregationBuffer], isNewKey: Boolean) {
    var i = 0
    while (i < aggregations.length) {
      if (!aggregationIsDistinct(i) || isNewKey) {
        aggregationEvals(i).aggregate(
          aggregations(i), aggregationParameterFields(i).map(_.evaluate(row)))
      }
      i += 1
    }
  }
<<<<<<< HEAD

  def newAggregations(): Array[AggregationBuffer] = {
=======
  
  protected def newAggregations(): Array[AggregationBuffer] = {
>>>>>>> 9832e331
    aggregationEvals.map(eval => eval.getNewAggregationBuffer)
  }
}<|MERGE_RESOLUTION|>--- conflicted
+++ resolved
@@ -99,7 +99,7 @@
 
     val newKeys: KeyWrapper = keyFactory.getKeyWrapper()
 
-    while (iter.hasNext() && useHashAggr) {
+    while (iter.hasNext && useHashAggr) {
       val row = iter.next().asInstanceOf[AnyRef]
       numRowsInput += 1
 
@@ -117,7 +117,7 @@
       }
       aggregate(row, aggs, isNewKey)
 
-      // Disable partial hash-based aggregation if desired minimum reduction is 
+      // Disable partial hash-based aggregation if desired minimum reduction is
       // not observed after initial interval.
       if (numRowsInput == numRowsCompareHashAggr) {
         if (numRowsHashTbl > numRowsInput * minReductionHashAggr) {
@@ -147,9 +147,9 @@
         i += 1
       }
       outputCache
-    } ++ 
+    } ++
     // Concatenate with iterator for remaining rows not in hashAggregations.
-    iter.map { case row: AnyRef => 
+    iter.map { case row: AnyRef =>
       newKeys.getNewKey(row, rowInspector)
       val newAggrKey = newKeys.copyKey()
       val aggrs = newAggregations()
@@ -160,7 +160,7 @@
         outputCache(i) = keyArr(i)
         i += 1
       }
-      i = 0 
+      i = 0
       while (i < aggrs.length) {
         outputCache(i + keyArr.length) = aggregationEvals(i).evaluate(aggrs(i))
         i += 1
@@ -179,13 +179,8 @@
       i += 1
     }
   }
-<<<<<<< HEAD
 
-  def newAggregations(): Array[AggregationBuffer] = {
-=======
-  
   protected def newAggregations(): Array[AggregationBuffer] = {
->>>>>>> 9832e331
     aggregationEvals.map(eval => eval.getNewAggregationBuffer)
   }
 }